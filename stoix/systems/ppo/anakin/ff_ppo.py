--- conflicted
+++ resolved
@@ -138,7 +138,6 @@
 
         # CALCULATE ADVANTAGE
         params, opt_states, key, env_state, last_timestep = learner_state
-<<<<<<< HEAD
 
         if config.system.normalize_observations:
             # Normalise observation
@@ -156,8 +155,6 @@
             observation = last_timestep.observation
 
         last_val = critic_apply_fn(params.critic_params, observation)
-=======
->>>>>>> 96d96ecc
 
         v_tm1 = traj_batch.value
         r_t = traj_batch.reward
