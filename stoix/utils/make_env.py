--- conflicted
+++ resolved
@@ -1,10 +1,6 @@
 import copy
-<<<<<<< HEAD
+import dataclasses
 from typing import Callable, Tuple
-=======
-import dataclasses
-from typing import Tuple
->>>>>>> fffcb450
 
 import gymnax
 import hydra
